--- conflicted
+++ resolved
@@ -7,15 +7,10 @@
 A starting point for Neovim that is:
 
 * Small
-<<<<<<< HEAD
-* Documented
 * Modular
-=======
-* Single-file
 * Completely Documented
 
 **NOT** a Neovim distribution, but instead a starting point for your configuration.
->>>>>>> 8b5d48a1
 
 ## Installation
 
@@ -105,18 +100,7 @@
 > **NOTE**  
 > Your fork's url will be something like this: `https://github.com/<your_github_username>/kickstart-modular.nvim.git`
 
-<<<<<<< HEAD
-### Configuration And Extension
-
-* Inside of your copy, feel free to modify any file you like! It's your copy!
-* Feel free to change any of the default options in `init.lua` to better suit your needs.
-* For adding plugins, there are 3 primary options:
-  * Add new configuration in `lua/custom/plugins/*` files, which will be auto sourced using `lazy.nvim` (uncomment the line importing the `custom/plugins` directory in the `lua/lazy-plugins.lua` file to enable this)
-  * Modify `init.lua` with additional plugins.
-  * Include the `lua/kickstart/plugins/*` files in your configuration.
-=======
 #### Examples of adding popularly requested plugins
->>>>>>> 8b5d48a1
 
 <details>
   <summary>Adding autopairs</summary>
@@ -190,10 +174,12 @@
   * The main purpose of kickstart is to serve as a teaching tool and a reference
     configuration that someone can easily `git clone` as a basis for their own.
     As you progress in learning Neovim and Lua, you might consider splitting `init.lua`
-    into smaller parts. *This is the fork of the original project that splits the configuration into smaller parts.*
-    The original repo that maintains the exact
-    same functionality in a single `init.lua` file is available here:
-    * [kickstart.nvim](https://github.com/dam9000/kickstart-modular.nvim)
+    into smaller parts. A fork of kickstart that does this while maintaining the exact
+    same functionality is available here:
+    * [kickstart-modular.nvim](https://github.com/dam9000/kickstart-modular.nvim)
+    *NOTE: This is the fork of the original project that splits the configuration into smaller parts.*
+    The original repo with the single `init.lua` file is available here:
+    * [kickstart.nvim](https://github.com/nvim-lua/kickstart.nvim)
   * Discussions on this topic can be found here:
     * [Restructure the configuration](https://github.com/nvim-lua/kickstart.nvim/issues/218)
     * [Reorganize init.lua into a multi-file setup](https://github.com/nvim-lua/kickstart.nvim/pull/473)
