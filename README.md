# kickstart-modular.nvim

## Introduction

*This is a fork of [nvim-lua/kickstart.nvim](https://github.com/nvim-lua/kickstart.nvim) that moves from a single file to a multi file configuration.*

A starting point for Neovim that is:

* Small
* Modular
* Completely Documented

**NOT** a Neovim distribution, but instead a starting point for your configuration.

## Installation

### Install Neovim

Kickstart.nvim targets *only* the latest
['stable'](https://github.com/neovim/neovim/releases/tag/stable) and latest
['nightly'](https://github.com/neovim/neovim/releases/tag/nightly) of Neovim.
If you are experiencing issues, please make sure you have the latest versions.

### Install External Dependencies

External Requirements:
- Basic utils: `git`, `make`, `unzip`, C Compiler (`gcc`)
- [ripgrep](https://github.com/BurntSushi/ripgrep#installation)
- Clipboard tool (xclip/xsel/win32yank or other depending on the platform)
- A [Nerd Font](https://www.nerdfonts.com/): optional, provides various icons
  - if you have it set `vim.g.have_nerd_font` in `init.lua` to true
- Language Setup:
  - If you want to write Typescript, you need `npm`
  - If you want to write Golang, you will need `go`
  - etc.

> **NOTE**
> See [Install Recipes](#Install-Recipes) for additional Windows and Linux specific notes
> and quick install snippets

### Install Kickstart

> **NOTE**
> [Backup](#FAQ) your previous configuration (if any exists)

Neovim's configurations are located under the following paths, depending on your OS:

| OS | PATH |
| :- | :--- |
| Linux, MacOS | `$XDG_CONFIG_HOME/nvim`, `~/.config/nvim` |
| Windows (cmd)| `%localappdata%\nvim\` |
| Windows (powershell)| `$env:LOCALAPPDATA\nvim\` |

#### Recommended Step

[Fork](https://docs.github.com/en/get-started/quickstart/fork-a-repo) this repo
so that you have your own copy that you can modify, then install by cloning the
fork to your machine using one of the commands below, depending on your OS.

> **NOTE**
<<<<<<< HEAD
> Your fork's url will be something like this:
> `https://github.com/<your_github_username>/kickstart-modular.nvim.git`
=======
> Your fork's URL will be something like this:
> `https://github.com/<your_github_username>/kickstart.nvim.git`
>>>>>>> a8f53956

You likely want to remove `lazy-lock.json` from your fork's `.gitignore` file
too - it's ignored in the kickstart repo to make maintenance easier, but it's
[recommended to track it in version control](https://lazy.folke.io/usage/lockfile).

#### Clone kickstart.nvim
> **NOTE**
> If following the recommended step above (i.e., forking the repo), replace
> `dam9000` with `<your_github_username>` in the commands below

<details><summary> Linux and Mac </summary>

```sh
git clone https://github.com/dam9000/kickstart-modular.nvim.git "${XDG_CONFIG_HOME:-$HOME/.config}"/nvim
```

</details>

<details><summary> Windows </summary>

If you're using `cmd.exe`:

```
git clone https://github.com/dam9000/kickstart.nvim.git "%localappdata%\nvim"
```

If you're using `powershell.exe`

```
git clone https://github.com/dam9000/kickstart.nvim.git "${env:LOCALAPPDATA}\nvim"
```

</details>

### Post Installation

Start Neovim

```sh
nvim
```

That's it! Lazy will install all the plugins you have. Use `:Lazy` to view
the current plugin status. Hit `q` to close the window.

#### Read The Friendly Documentation

Read through the `init.lua` file in your configuration folder for more
information about extending and exploring Neovim. That also includes
examples of adding popularly requested plugins.

> [!NOTE]
> For more information about a particular plugin check its repository's documentation.


### Getting Started

[The Only Video You Need to Get Started with Neovim](https://youtu.be/m8C0Cq9Uv9o)

### FAQ

* What should I do if I already have a pre-existing Neovim configuration?
  * You should back it up and then delete all associated files.
  * This includes your existing init.lua and the Neovim files in `~/.local`
    which can be deleted with `rm -rf ~/.local/share/nvim/`
* Can I keep my existing configuration in parallel to kickstart?
  * Yes! You can use [NVIM_APPNAME](https://neovim.io/doc/user/starting.html#%24NVIM_APPNAME)`=nvim-NAME`
    to maintain multiple configurations. For example, you can install the kickstart
    configuration in `~/.config/nvim-kickstart` and create an alias:
    ```
    alias nvim-kickstart='NVIM_APPNAME="nvim-kickstart" nvim'
    ```
    When you run Neovim using `nvim-kickstart` alias it will use the alternative
    config directory and the matching local directory
    `~/.local/share/nvim-kickstart`. You can apply this approach to any Neovim
    distribution that you would like to try out.
* What if I want to "uninstall" this configuration:
  * See [lazy.nvim uninstall](https://lazy.folke.io/usage#-uninstalling) information
* Why is the kickstart `init.lua` a single file? Wouldn't it make sense to split it into multiple files?
  * The main purpose of kickstart is to serve as a teaching tool and a reference
    configuration that someone can easily use to `git clone` as a basis for their own.
    As you progress in learning Neovim and Lua, you might consider splitting `init.lua`
    into smaller parts. A fork of kickstart that does this while maintaining the
    same functionality is available here:
    * [kickstart-modular.nvim](https://github.com/dam9000/kickstart-modular.nvim)
  * *NOTE: This is the fork that splits the configuration into smaller parts.*
    The original repo with the single `init.lua` file is available here:
    * [kickstart.nvim](https://github.com/nvim-lua/kickstart.nvim)
  * Discussions on this topic can be found here:
    * [Restructure the configuration](https://github.com/nvim-lua/kickstart.nvim/issues/218)
    * [Reorganize init.lua into a multi-file setup](https://github.com/nvim-lua/kickstart.nvim/pull/473)

### Install Recipes

Below you can find OS specific install instructions for Neovim and dependencies.

After installing all the dependencies continue with the [Install Kickstart](#Install-Kickstart) step.

#### Windows Installation

<details><summary>Windows with Microsoft C++ Build Tools and CMake</summary>
Installation may require installing build tools and updating the run command for `telescope-fzf-native`

See `telescope-fzf-native` documentation for [more details](https://github.com/nvim-telescope/telescope-fzf-native.nvim#installation)

This requires:

- Install CMake and the Microsoft C++ Build Tools on Windows

```lua
{'nvim-telescope/telescope-fzf-native.nvim', build = 'cmake -S. -Bbuild -DCMAKE_BUILD_TYPE=Release && cmake --build build --config Release && cmake --install build --prefix build' }
```
</details>
<details><summary>Windows with gcc/make using chocolatey</summary>
Alternatively, one can install gcc and make which don't require changing the config,
the easiest way is to use choco:

1. install [chocolatey](https://chocolatey.org/install)
either follow the instructions on the page or use winget,
run in cmd as **admin**:
```
winget install --accept-source-agreements chocolatey.chocolatey
```

2. install all requirements using choco, exit the previous cmd and
open a new one so that choco path is set, and run in cmd as **admin**:
```
choco install -y neovim git ripgrep wget fd unzip gzip mingw make
```
</details>
<details><summary>WSL (Windows Subsystem for Linux)</summary>

```
wsl --install
wsl
sudo add-apt-repository ppa:neovim-ppa/unstable -y
sudo apt update
sudo apt install make gcc ripgrep unzip git xclip neovim
```
</details>

#### Linux Install
<details><summary>Ubuntu Install Steps</summary>

```
sudo add-apt-repository ppa:neovim-ppa/unstable -y
sudo apt update
sudo apt install make gcc ripgrep unzip git xclip neovim
```
</details>
<details><summary>Debian Install Steps</summary>

```
sudo apt update
sudo apt install make gcc ripgrep unzip git xclip curl

# Now we install nvim
curl -LO https://github.com/neovim/neovim/releases/latest/download/nvim-linux64.tar.gz
sudo rm -rf /opt/nvim-linux64
sudo mkdir -p /opt/nvim-linux64
sudo chmod a+rX /opt/nvim-linux64
sudo tar -C /opt -xzf nvim-linux64.tar.gz

# make it available in /usr/local/bin, distro installs to /usr/bin
sudo ln -sf /opt/nvim-linux64/bin/nvim /usr/local/bin/
```
</details>
<details><summary>Fedora Install Steps</summary>

```
sudo dnf install -y gcc make git ripgrep fd-find unzip neovim
```
</details>

<details><summary>Arch Install Steps</summary>

```
sudo pacman -S --noconfirm --needed gcc make git ripgrep fd unzip neovim
```
</details>
<|MERGE_RESOLUTION|>--- conflicted
+++ resolved
@@ -58,13 +58,8 @@
 fork to your machine using one of the commands below, depending on your OS.
 
 > **NOTE**
-<<<<<<< HEAD
-> Your fork's url will be something like this:
+> Your fork's URL will be something like this:
 > `https://github.com/<your_github_username>/kickstart-modular.nvim.git`
-=======
-> Your fork's URL will be something like this:
-> `https://github.com/<your_github_username>/kickstart.nvim.git`
->>>>>>> a8f53956
 
 You likely want to remove `lazy-lock.json` from your fork's `.gitignore` file
 too - it's ignored in the kickstart repo to make maintenance easier, but it's
